(* OASIS_START *)
<<<<<<< HEAD
(* DO NOT EDIT (digest: f3ddc0be0c62f81ec3fd65e8339cdfe3) *)
module OASISGettext = struct
# 21 "/tmp/buildd/oasis-0.2.0/src/oasis/OASISGettext.ml"
=======
(* DO NOT EDIT (digest: 27a227d902cc3eef11413dc4b610e0e3) *)
module OASISGettext = struct
# 21 "/Users/mort/research/mirage/src/oasis/src/oasis/OASISGettext.ml"
>>>>>>> 91d0e678
  
  let ns_ str = 
    str
  
  let s_ str = 
    str
  
  let f_ (str : ('a, 'b, 'c, 'd) format4) =
    str
  
  let fn_ fmt1 fmt2 n =
    if n = 1 then
      fmt1^^""
    else
      fmt2^^""
  
  let init = 
    []
  
end

module OASISExpr = struct
<<<<<<< HEAD
# 21 "/tmp/buildd/oasis-0.2.0/src/oasis/OASISExpr.ml"
=======
# 21 "/Users/mort/research/mirage/src/oasis/src/oasis/OASISExpr.ml"
>>>>>>> 91d0e678
  
  
  
  open OASISGettext
  
  type test = string 
  
  type flag = string 
  
  type t =
    | EBool of bool
    | ENot of t
    | EAnd of t * t
    | EOr of t * t
    | EFlag of flag
    | ETest of test * string
    
  
  type 'a choices = (t * 'a) list 
  
  let eval var_get t =
    let rec eval' = 
      function
        | EBool b ->
            b
  
        | ENot e -> 
            not (eval' e)
  
        | EAnd (e1, e2) ->
            (eval' e1) && (eval' e2)
  
        | EOr (e1, e2) -> 
            (eval' e1) || (eval' e2)
  
        | EFlag nm ->
            let v =
              var_get nm
            in
              assert(v = "true" || v = "false");
              (v = "true")
  
        | ETest (nm, vl) ->
            let v =
              var_get nm
            in
              (v = vl)
    in
      eval' t
  
  let choose ?printer ?name var_get lst =
    let rec choose_aux = 
      function
        | (cond, vl) :: tl ->
            if eval var_get cond then 
              vl 
            else
              choose_aux tl
        | [] ->
            let str_lst = 
              if lst = [] then
                s_ "<empty>"
              else
                String.concat 
                  (s_ ", ")
                  (List.map
                     (fun (cond, vl) ->
                        match printer with
                          | Some p -> p vl
                          | None -> s_ "<no printer>")
                     lst)
            in
              match name with 
                | Some nm ->
                    failwith
                      (Printf.sprintf 
                         (f_ "No result for the choice list '%s': %s")
                         nm str_lst)
                | None ->
                    failwith
                      (Printf.sprintf
                         (f_ "No result for a choice list: %s")
                         str_lst)
    in
      choose_aux (List.rev lst)
  
end


module BaseEnvLight = struct
<<<<<<< HEAD
# 21 "/tmp/buildd/oasis-0.2.0/src/base/BaseEnvLight.ml"
=======
# 21 "/Users/mort/research/mirage/src/oasis/src/base/BaseEnvLight.ml"
>>>>>>> 91d0e678
  
  module MapString = Map.Make(String)
  
  type t = string MapString.t
  
  let default_filename =
    Filename.concat 
      (Sys.getcwd ())
      "setup.data"
  
  let load ?(allow_empty=false) ?(filename=default_filename) () =
    if Sys.file_exists filename then
      begin
        let chn =
          open_in_bin filename
        in
        let st =
          Stream.of_channel chn
        in
        let line =
          ref 1
        in
        let st_line = 
          Stream.from
            (fun _ ->
               try
                 match Stream.next st with 
                   | '\n' -> incr line; Some '\n'
                   | c -> Some c
               with Stream.Failure -> None)
        in
        let lexer = 
          Genlex.make_lexer ["="] st_line
        in
        let rec read_file mp =
          match Stream.npeek 3 lexer with 
            | [Genlex.Ident nm; Genlex.Kwd "="; Genlex.String value] ->
                Stream.junk lexer; 
                Stream.junk lexer; 
                Stream.junk lexer;
                read_file (MapString.add nm value mp)
            | [] ->
                mp
            | _ ->
                failwith
                  (Printf.sprintf
                     "Malformed data file '%s' line %d"
                     filename !line)
        in
        let mp =
          read_file MapString.empty
        in
          close_in chn;
          mp
      end
    else if allow_empty then
      begin
        MapString.empty
      end
    else
      begin
        failwith 
          (Printf.sprintf 
             "Unable to load environment, the file '%s' doesn't exist."
             filename)
      end
  
  let var_get name env =
    let rec var_expand str =
      let buff =
        Buffer.create ((String.length str) * 2)
      in
        Buffer.add_substitute 
          buff
          (fun var -> 
             try 
               var_expand (MapString.find var env)
             with Not_found ->
               failwith 
                 (Printf.sprintf 
                    "No variable %s defined when trying to expand %S."
                    var 
                    str))
          str;
        Buffer.contents buff
    in
      var_expand (MapString.find name env)
  
  let var_choose lst env = 
    OASISExpr.choose
      (fun nm -> var_get nm env)
      lst
end


module MyOCamlbuildFindlib = struct
<<<<<<< HEAD
# 21 "/tmp/buildd/oasis-0.2.0/src/plugins/ocamlbuild/MyOCamlbuildFindlib.ml"
=======
# 21 "/Users/mort/research/mirage/src/oasis/src/plugins/ocamlbuild/MyOCamlbuildFindlib.ml"
>>>>>>> 91d0e678
  
  (** OCamlbuild extension, copied from 
    * http://brion.inria.fr/gallium/index.php/Using_ocamlfind_with_ocamlbuild
    * by N. Pouillard and others
    *
    * Updated on 2009/02/28
    *
    * Modified by Sylvain Le Gall 
    *)
  open Ocamlbuild_plugin
  
  (* these functions are not really officially exported *)
  let run_and_read = 
    Ocamlbuild_pack.My_unix.run_and_read
  
  let blank_sep_strings = 
    Ocamlbuild_pack.Lexers.blank_sep_strings
  
  let split s ch =
    let x = 
      ref [] 
    in
    let rec go s =
      let pos = 
        String.index s ch 
      in
        x := (String.before s pos)::!x;
        go (String.after s (pos + 1))
    in
      try
        go s
      with Not_found -> !x
  
  let split_nl s = split s '\n'
  
  let before_space s =
    try
      String.before s (String.index s ' ')
    with Not_found -> s
  
  (* this lists all supported packages *)
  let find_packages () =
    List.map before_space (split_nl & run_and_read "ocamlfind list")
  
  (* this is supposed to list available syntaxes, but I don't know how to do it. *)
  let find_syntaxes () = ["camlp4o"; "camlp4r"]
  
  (* ocamlfind command *)
  let ocamlfind x = S[A"ocamlfind"; x]
  
  let dispatch =
    function
      | Before_options ->
          (* by using Before_options one let command line options have an higher priority *)
          (* on the contrary using After_options will guarantee to have the higher priority *)
          (* override default commands by ocamlfind ones *)
          Options.ocamlc     := ocamlfind & A"ocamlc";
          Options.ocamlopt   := ocamlfind & A"ocamlopt";
          Options.ocamldep   := ocamlfind & A"ocamldep";
          Options.ocamldoc   := ocamlfind & A"ocamldoc";
          Options.ocamlmktop := ocamlfind & A"ocamlmktop"
                                  
      | After_rules ->
          
          (* When one link an OCaml library/binary/package, one should use -linkpkg *)
          flag ["ocaml"; "link"; "program"] & A"-linkpkg";
          
          (* For each ocamlfind package one inject the -package option when
           * compiling, computing dependencies, generating documentation and
           * linking. *)
          List.iter 
            begin fun pkg ->
              flag ["ocaml"; "compile";  "pkg_"^pkg] & S[A"-package"; A pkg];
              flag ["ocaml"; "ocamldep"; "pkg_"^pkg] & S[A"-package"; A pkg];
              flag ["ocaml"; "doc";      "pkg_"^pkg] & S[A"-package"; A pkg];
              flag ["ocaml"; "link";     "pkg_"^pkg] & S[A"-package"; A pkg];
              flag ["ocaml"; "infer_interface"; "pkg_"^pkg] & S[A"-package"; A pkg];
            end 
            (find_packages ());
  
          (* Like -package but for extensions syntax. Morover -syntax is useless
           * when linking. *)
          List.iter begin fun syntax ->
          flag ["ocaml"; "compile";  "syntax_"^syntax] & S[A"-syntax"; A syntax];
          flag ["ocaml"; "ocamldep"; "syntax_"^syntax] & S[A"-syntax"; A syntax];
          flag ["ocaml"; "doc";      "syntax_"^syntax] & S[A"-syntax"; A syntax];
          flag ["ocaml"; "infer_interface"; "syntax_"^syntax] & S[A"-syntax"; A syntax];
          end (find_syntaxes ());
  
          (* The default "thread" tag is not compatible with ocamlfind.
           * Indeed, the default rules add the "threads.cma" or "threads.cmxa"
           * options when using this tag. When using the "-linkpkg" option with
           * ocamlfind, this module will then be added twice on the command line.
           *                        
           * To solve this, one approach is to add the "-thread" option when using
           * the "threads" package using the previous plugin.
           *)
          flag ["ocaml"; "pkg_threads"; "compile"] (S[A "-thread"]);
          flag ["ocaml"; "pkg_threads"; "link"] (S[A "-thread"]);
          flag ["ocaml"; "pkg_threads"; "infer_interface"] (S[A "-thread"])
  
      | _ -> 
          ()
  
end

module MyOCamlbuildBase = struct
<<<<<<< HEAD
# 21 "/tmp/buildd/oasis-0.2.0/src/plugins/ocamlbuild/MyOCamlbuildBase.ml"
=======
# 21 "/Users/mort/research/mirage/src/oasis/src/plugins/ocamlbuild/MyOCamlbuildBase.ml"
>>>>>>> 91d0e678
  
  (** Base functions for writing myocamlbuild.ml
      @author Sylvain Le Gall
    *)
  
  
  
  open Ocamlbuild_plugin
  
  type dir = string 
  type file = string 
  type name = string 
  type tag = string 
  
<<<<<<< HEAD
# 55 "/tmp/buildd/oasis-0.2.0/src/plugins/ocamlbuild/MyOCamlbuildBase.ml"
=======
# 55 "/Users/mort/research/mirage/src/oasis/src/plugins/ocamlbuild/MyOCamlbuildBase.ml"
>>>>>>> 91d0e678
  
  type t =
      {
        lib_ocaml: (name * dir list) list;
        lib_c:     (name * dir * file list) list; 
        flags:     (tag list * (spec OASISExpr.choices)) list;
      } 
  
  let env_filename =
    Pathname.basename 
      BaseEnvLight.default_filename
  
  let dispatch_combine lst =
    fun e ->
      List.iter 
        (fun dispatch -> dispatch e)
        lst 
  
  let dispatch t e = 
    let env = 
      BaseEnvLight.load 
        ~filename:env_filename 
        ~allow_empty:true
        ()
    in
      match e with 
        | Before_options ->
            let no_trailing_dot s =
              if String.length s >= 1 && s.[0] = '.' then
                String.sub s 1 ((String.length s) - 1)
              else
                s
            in
              List.iter
                (fun (opt, var) ->
                   try 
                     opt := no_trailing_dot (BaseEnvLight.var_get var env)
                   with Not_found ->
                     Printf.eprintf "W: Cannot get variable %s" var)
                [
                  Options.ext_obj, "ext_obj";
                  Options.ext_lib, "ext_lib";
                  Options.ext_dll, "ext_dll";
                ]
  
        | After_rules -> 
            (* Declare OCaml libraries *)
            List.iter 
              (function
                 | lib, [] ->
                     ocaml_lib lib;
                 | lib, dir :: tl ->
                     ocaml_lib ~dir:dir lib;
                     List.iter 
                       (fun dir -> 
                          flag 
                            ["ocaml"; "use_"^lib; "compile"] 
                            (S[A"-I"; P dir]))
                       tl)
              t.lib_ocaml;
  
            (* Declare C libraries *)
            List.iter
              (fun (lib, dir, headers) ->
                   (* Handle C part of library *)
                   flag ["link"; "library"; "ocaml"; "byte"; "use_lib"^lib]
                     (S[A"-dllib"; A("-l"^lib); A"-cclib"; A("-l"^lib)]);
  
                   flag ["link"; "library"; "ocaml"; "native"; "use_lib"^lib]
                     (S[A"-cclib"; A("-l"^lib)]);
                        
                   flag ["link"; "program"; "ocaml"; "byte"; "use_lib"^lib]
                     (S[A"-dllib"; A("dll"^lib)]);
  
                   (* When ocaml link something that use the C library, then one
                      need that file to be up to date.
                    *)
                   dep  ["link"; "ocaml"; "use_lib"^lib] 
                     [dir/"lib"^lib^"."^(!Options.ext_lib)];
  
                   (* TODO: be more specific about what depends on headers *)
                   (* Depends on .h files *)
                   dep ["compile"; "c"] 
                     headers;
  
                   (* Setup search path for lib *)
                   flag ["link"; "ocaml"; "use_"^lib] 
                     (S[A"-I"; P(dir)]);
              )
              t.lib_c;
  
              (* Add flags *)
              List.iter
              (fun (tags, cond_specs) ->
                 let spec = 
                   BaseEnvLight.var_choose cond_specs env
                 in
                   flag tags & spec)
              t.flags
        | _ -> 
            ()
  
  let dispatch_default t =
    dispatch_combine 
      [
        dispatch t;
        MyOCamlbuildFindlib.dispatch;
      ]
  
end


open Ocamlbuild_plugin;;
let package_default =
  {
     MyOCamlbuildBase.lib_ocaml =
       [
          ("lib/dns", ["lib"]);
          ("resolver/resolver", ["resolver"]);
          ("server/server", ["server"])
       ];
     lib_c = [];
     flags = [];
     }
  ;;

let dispatch_default = MyOCamlbuildBase.dispatch_default package_default;;

<<<<<<< HEAD
=======
# 469 "myocamlbuild.ml"
>>>>>>> 91d0e678
(* OASIS_STOP *)
Ocamlbuild_plugin.dispatch dispatch_default;;<|MERGE_RESOLUTION|>--- conflicted
+++ resolved
@@ -1,13 +1,7 @@
 (* OASIS_START *)
-<<<<<<< HEAD
-(* DO NOT EDIT (digest: f3ddc0be0c62f81ec3fd65e8339cdfe3) *)
+(* DO NOT EDIT (digest: 9edbf0d3b7105a926d73f4992e9d463e) *)
 module OASISGettext = struct
 # 21 "/tmp/buildd/oasis-0.2.0/src/oasis/OASISGettext.ml"
-=======
-(* DO NOT EDIT (digest: 27a227d902cc3eef11413dc4b610e0e3) *)
-module OASISGettext = struct
-# 21 "/Users/mort/research/mirage/src/oasis/src/oasis/OASISGettext.ml"
->>>>>>> 91d0e678
   
   let ns_ str = 
     str
@@ -30,11 +24,7 @@
 end
 
 module OASISExpr = struct
-<<<<<<< HEAD
 # 21 "/tmp/buildd/oasis-0.2.0/src/oasis/OASISExpr.ml"
-=======
-# 21 "/Users/mort/research/mirage/src/oasis/src/oasis/OASISExpr.ml"
->>>>>>> 91d0e678
   
   
   
@@ -125,11 +115,7 @@
 
 
 module BaseEnvLight = struct
-<<<<<<< HEAD
 # 21 "/tmp/buildd/oasis-0.2.0/src/base/BaseEnvLight.ml"
-=======
-# 21 "/Users/mort/research/mirage/src/oasis/src/base/BaseEnvLight.ml"
->>>>>>> 91d0e678
   
   module MapString = Map.Make(String)
   
@@ -226,11 +212,7 @@
 
 
 module MyOCamlbuildFindlib = struct
-<<<<<<< HEAD
 # 21 "/tmp/buildd/oasis-0.2.0/src/plugins/ocamlbuild/MyOCamlbuildFindlib.ml"
-=======
-# 21 "/Users/mort/research/mirage/src/oasis/src/plugins/ocamlbuild/MyOCamlbuildFindlib.ml"
->>>>>>> 91d0e678
   
   (** OCamlbuild extension, copied from 
     * http://brion.inria.fr/gallium/index.php/Using_ocamlfind_with_ocamlbuild
@@ -338,11 +320,7 @@
 end
 
 module MyOCamlbuildBase = struct
-<<<<<<< HEAD
 # 21 "/tmp/buildd/oasis-0.2.0/src/plugins/ocamlbuild/MyOCamlbuildBase.ml"
-=======
-# 21 "/Users/mort/research/mirage/src/oasis/src/plugins/ocamlbuild/MyOCamlbuildBase.ml"
->>>>>>> 91d0e678
   
   (** Base functions for writing myocamlbuild.ml
       @author Sylvain Le Gall
@@ -357,11 +335,7 @@
   type name = string 
   type tag = string 
   
-<<<<<<< HEAD
 # 55 "/tmp/buildd/oasis-0.2.0/src/plugins/ocamlbuild/MyOCamlbuildBase.ml"
-=======
-# 55 "/Users/mort/research/mirage/src/oasis/src/plugins/ocamlbuild/MyOCamlbuildBase.ml"
->>>>>>> 91d0e678
   
   type t =
       {
@@ -480,8 +454,8 @@
      MyOCamlbuildBase.lib_ocaml =
        [
           ("lib/dns", ["lib"]);
-          ("resolver/resolver", ["resolver"]);
-          ("server/server", ["server"])
+          ("server/server", ["server"]);
+          ("resolver/resolver", ["resolver"])
        ];
      lib_c = [];
      flags = [];
@@ -490,9 +464,5 @@
 
 let dispatch_default = MyOCamlbuildBase.dispatch_default package_default;;
 
-<<<<<<< HEAD
-=======
-# 469 "myocamlbuild.ml"
->>>>>>> 91d0e678
 (* OASIS_STOP *)
 Ocamlbuild_plugin.dispatch dispatch_default;;